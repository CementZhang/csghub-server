package config

import (
	"context"
	"fmt"
	"log/slog"
	"net"
	"os"
	"reflect"
	"sync"

	"github.com/google/uuid"
	"github.com/mcuadros/go-defaults"
	"github.com/naoina/toml"
	"github.com/sethvargo/go-envconfig"
)

var configFile = ""

type Config struct {
	Saas          bool   `env:"STARHUB_SERVER_SAAS" default:"false"`
	Oversea       bool   `env:"STARHUB_SERVER_OVERSEA" default:"false"`
	InstanceID    string `env:"STARHUB_SERVER_INSTANCE_ID"`
	EnableSwagger bool   `env:"STARHUB_SERVER_ENABLE_SWAGGER" default:"false"`
	// enable if you want to acess csghub through https, especially for space rproxy
	EnableHTTPS bool   `env:"STARHUB_SERVER_ENABLE_HTTPS" default:"false"`
	APIToken    string `env:"STARHUB_SERVER_API_TOKEN" default:"f3a7b9c1d6e5f8e2a1b5d4f9e6a2b8d7c3a4e2b1d9f6e7a8d2c5a7b4c1e3f5b8a1d4f9b7d6e2f8a5d3b1e7f9c6a8b2d1e4f7d5b6e9f2a4b3c8e1d7f995hd82hf"`
	//the api key to call lbs service, like tencent map or gaode map
	LBSServiceKey string `env:"STARHUB_SERVER_LBS_SERVICE_KEY" default:"123456"`
	//the cdn domain for different city
	CityToCdnDomain          map[string]string `env:"STARHUB_SERVER_CITY_TO_CDN_DOMAIN" default:""`
	UniqueServiceName        string            `env:"STARHUB_SERVER_UNIQUE_SERVICE_NAME" default:""`
	ServerFailureRedirectURL string            `env:"STARHUB_SERVER_FAIL_REDIRECT_URL" default:"http://localhost:3000/errors/server-error"`

	APIServer struct {
		Port         int    `env:"STARHUB_SERVER_SERVER_PORT" default:"8080"`
		PublicDomain string `env:"STARHUB_SERVER_PUBLIC_DOMAIN" default:"http://localhost:8080"`
		SSHDomain    string `env:"STARHUB_SERVER_SSH_DOMAIN" default:"ssh://git@localhost:2222"`
	}

	Mirror struct {
		URL              string `env:"STARHUB_SERVER_MIRROR_URL" default:"http://localhost:8085"`
		Token            string `env:"STARHUB_SERVER_MIRROR_Token" default:""`
		Port             int    `env:"STARHUB_SERVER_MIRROR_PORT" default:"8085"`
		SessionSecretKey string `env:"STARHUB_SERVER_MIRROR_SESSION_SECRET_KEY" default:"mirror"`
		ProxyURL         string `env:"STARHUB_SERVER_MIRROR_PROXY_URL" default:""`
		WorkerNumber     int    `env:"STARHUB_SERVER_MIRROR_WORKER_NUMBER" default:"5"`
		PartSize         int    `env:"STARHUB_SERVER_MIRROR_PART_SIZE" default:"100"`
		LfsConcurrency   int    `env:"STARHUB_SERVER_MIRROR_LFS_CONCURRENCY" default:"5"`
		// The token number to add to bucket each second
		RateLimit float64 `env:"STARHUB_SERVER_MIRROR_RATE_LIMIT" default:"0.2"`
		// The capacity of token bucket
		RateBucketCapacity int   `env:"STARHUB_SERVER_MIRROR_RATE_BUCKET_CAPACITY" default:"1"`
		MaxRetryCount      int   `env:"STARHUB_SERVER_MIRROR_MAX_RETRY_COUNT" default:"3"`
		MaxDatasetRepoSize int64 `env:"STARHUB_SERVER_MIRROR_MAX_DATASET_REPO_SIZE" default:"53687091200"` // 50GB
		MaxModelRepoSize   int64 `env:"STARHUB_SERVER_MIRROR_MAX_MODEL_REPO_SIZE" default:"53687091200"`   // 50GB
	}

	DocsHost string `env:"STARHUB_SERVER_SERVER_DOCS_HOST" default:"http://localhost:6636"`

	Database struct {
		Driver              string `env:"STARHUB_DATABASE_DRIVER" default:"pg"`
		DSN                 string `env:"STARHUB_DATABASE_DSN" default:"postgresql://postgres:postgres@localhost:5432/starhub_server?sslmode=disable"`
		TimeZone            string `env:"STARHUB_DATABASE_TIMEZONE" default:"Asia/Shanghai"`
		SearchConfiguration string `env:"STARHUB_DATABASE_SEARCH_CONFIGURATION" default:"opencsgchinese"`
	}

	Redis struct {
		Endpoint           string `env:"STARHUB_SERVER_REDIS_ENDPOINT" default:"localhost:6379"`
		MaxRetries         int    `env:"STARHUB_SERVER_REDIS_MAX_RETRIES" default:"3"`
		MinIdleConnections int    `env:"STARHUB_SERVER_REDIS_MIN_IDLE_CONNECTIONS" default:"0"`
		User               string `env:"STARHUB_SERVER_REDIS_USER"`
		Password           string `env:"STARHUB_SERVER_REDIS_PASSWORD"`
		SentinelMode       bool   `env:"STARHUB_SERVER_REDIS_USE_SENTINEL" default:"false"`
		SentinelMaster     string `env:"STARHUB_SERVER_REDIS_SENTINEL_MASTER"`
		SentinelEndpoint   string `env:"STARHUB_SERVER_REDIS_SENTINEL_ENDPOINT"`
	}

	GitServer struct {
		URL        string `env:"STARHUB_SERVER_GITSERVER_URL" default:"http://localhost:3000"`
		Type       string `env:"STARHUB_SERVER_GITSERVER_TYPE" default:"gitea"`
		Host       string `env:"STARHUB_SERVER_GITSERVER_HOST" default:"http://localhost:3000"`
		SecretKey  string `env:"STARHUB_SERVER_GITSERVER_SECRET_KEY" default:"619c849c49e03754454ccd4cda79a209ce0b30b3"`
		Username   string `env:"STARHUB_SERVER_GITSERVER_USERNAME" default:"root"`
		Password   string `env:"STARHUB_SERVER_GITSERVER_PASSWORD" default:"password123"`
		TimeoutSEC int    `env:"STARHUB_SERVER_GITSERVER_TIMEOUT_SEC" default:"5"`
	}

	GitalyServer struct {
		Address   string `env:"STARHUB_SERVER_GITALY_SERVER_SOCKET" default:"tcp://localhost:9999"`
		Storage   string `env:"STARHUB_SERVER_GITALY_STORAGE" default:"default"`
		Token     string `env:"STARHUB_SERVER_GITALY_TOKEN" default:"abc123secret"`
		JWTSecret string `env:"STARHUB_SERVER_GITALY_JWT_SECRET" default:"signing-key"`
	}

	MirrorServer struct {
		Enable    bool   `env:"STARHUB_SERVER_MIRRORSERVER_ENABLE" default:"true"`
		URL       string `env:"STARHUB_SERVER_MIRRORSERVER_URL" default:"http://localhost:3000"`
		Type      string `env:"STARHUB_SERVER_MIRRORSERVER_TYPE" default:"gitea"`
		Host      string `env:"STARHUB_SERVER_MIRRORSERVER_HOST" default:"http://localhost:3000"`
		SecretKey string `env:"STARHUB_SERVER_MIRRORSERVER_SECRET_KEY" default:"619c849c49e03754454ccd4cda79a209ce0b30b3"`
		Username  string `env:"STARHUB_SERVER_MIRRORSERVER_USERNAME" default:"root"`
		Password  string `env:"STARHUB_SERVER_MIRRORSERVER_PASSWORD" default:"password123"`
	}

	Frontend struct {
		URL string `env:"STARHUB_SERVER_FRONTEND_URL" default:"https://opencsg.com"`
	}

	S3 struct {
		AccessKeyID     string `env:"STARHUB_SERVER_S3_ACCESS_KEY_ID"`
		AccessKeySecret string `env:"STARHUB_SERVER_S3_ACCESS_KEY_SECRET"`
		Region          string `env:"STARHUB_SERVER_S3_REGION"`
		Endpoint        string `env:"STARHUB_SERVER_S3_ENDPOINT" default:"localhost:9000"`
		//for better performance of LFS downloading from s3. (can ignore if S3.Endpoint is alreay an internal domain or ip address)
		InternalEndpoint string `env:"STARHUB_SERVER_S3_INTERNAL_ENDPOINT"`
		Bucket           string `env:"STARHUB_SERVER_S3_BUCKET" default:"opencsg-test"`
		EnableSSL        bool   `env:"STARHUB_SERVER_S3_ENABLE_SSL" default:"false"`
		// BucketLookup type, can be "auto" "dns" or "path"
		BucketLookup string `env:"STARHUB_SERVER_S3_BUCKET_LOOKUP" default:"auto"`
		PublicBucket string `env:"STARHUB_SERVER_S3_PUBLIC_BUCKET" default:"opencsg-public-resource"`
	}

	SensitiveCheck struct {
		Enable          bool   `env:"STARHUB_SERVER_SENSITIVE_CHECK_ENABLE" default:"false"`
		AccessKeyID     string `env:"STARHUB_SERVER_SENSITIVE_CHECK_ACCESS_KEY_ID"`
		AccessKeySecret string `env:"STARHUB_SERVER_SENSITIVE_CHECK_ACCESS_KEY_SECRET"`
		Region          string `env:"STARHUB_SERVER_SENSITIVE_CHECK_REGION"`
		Endpoint        string `env:"STARHUB_SERVER_SENSITIVE_CHECK_ENDPOINT" default:"oss-cn-beijing.aliyuncs.com"`
		EnableSSL       bool   `env:"STARHUB_SERVER_SENSITIVE_CHECK_ENABLE_SSL" default:"true"`
	}

	JWT struct {
		SigningKey string `env:"STARHUB_JWT_SIGNING_KEY" default:"signing-key"`
		ValidHour  int    `env:"STARHUB_JWT_VALIDATE_HOUR" default:"24"`
	}

	Space struct {
		BuilderEndpoint string `env:"STARHUB_SERVER_SPACE_BUILDER_ENDPOINT" default:"http://localhost:8082"`
		// base url for space api running in k8s cluster
		RunnerEndpoint   string `env:"STARHUB_SERVER_SPACE_RUNNER_ENDPOINT" default:"http://localhost:8082"`
		RunnerServerPort int    `env:"STARHUB_SERVER_SPACE_RUNNER_SERVER_PORT" default:"8082"`

		// the internal root domain will be proxied to, should be internal access only
		InternalRootDomain string `env:"STARHUB_SERVER_INTERNAL_ROOT_DOMAIN" default:"internal.example.com"`
		// the public root domain will be proxied from
		PublicRootDomain string `env:"STARHUB_SERVER_PUBLIC_ROOT_DOMAIN"`
		DockerRegBase    string `env:"STARHUB_SERVER_DOCKER_REG_BASE" default:"registry.cn-beijing.aliyuncs.com/opencsg_public/"`
		ImagePullSecret  string `env:"STARHUB_SERVER_DOCKER_IMAGE_PULL_SECRET" default:"opencsg-pull-secret"`
		// reverse proxy listening port
		RProxyServerPort int `env:"STARHUB_SERVER_SPACE_RPROXY_SERVER_PORT" default:"8083"`
		// secret key for session encryption
		SessionSecretKey   string `env:"STARHUB_SERVER_SPACE_SESSION_SECRET_KEY" default:"secret"`
		DeployTimeoutInMin int    `env:"STARHUB_SERVER_SPACE_DEPLOY_TIMEOUT_IN_MINUTES" default:"30"`
		// gpu model label
		GPUModelLabel             string `env:"STARHUB_SERVER_GPU_MODEL_LABEL"`
		ReadinessDelaySeconds     int    `env:"STARHUB_SERVER_READINESS_DELAY_SECONDS" default:"120"`
		ReadinessPeriodSeconds    int    `env:"STARHUB_SERVER_READINESS_PERIOD_SECONDS" default:"10"`
		ReadinessFailureThreshold int    `env:"STARHUB_SERVER_READINESS_FAILURE_THRESHOLD" default:"3"`
		PYPIIndexURL              string `env:"STARHUB_SERVER_SPACE_PYPI_INDEX_URL" default:""`
		InformerSyncPeriodInMin   int    `env:"STARHUB_SERVER_SPACE_INFORMER_SYNC_PERIOD_IN_MINUTES" default:"2"`
	}

	Model struct {
		DeployTimeoutInMin      int    `env:"STARHUB_SERVER_MODEL_DEPLOY_TIMEOUT_IN_MINUTES" default:"60"`
		DownloadEndpoint        string `env:"STARHUB_SERVER_MODEL_DOWNLOAD_ENDPOINT" default:"https://hub.opencsg.com"`
		DockerRegBase           string `env:"STARHUB_SERVER_MODEL_DOCKER_REG_BASE" default:"opencsg-registry.cn-beijing.cr.aliyuncs.com"`
		NimDockerSecretName     string `env:"STARHUB_SERVER_MODEL_NIM_DOCKER_SECRET_NAME" default:"ngc-secret"`
		NimNGCSecretName        string `env:"STARHUB_SERVER_MODEL_NIM_NGC_SECRET_NAME" default:"nvidia-nim-secrets"`
		MinContextForEstimation int    `env:"STARHUB_SERVER_MODEL_MIN_CONTEXT_FOR_ESTIMATION" default:"2048"`
		MinContextForFinetune   int    `env:"STARHUB_SERVER_MODEL_MIN_CONTEXT_FOR_FINETUNE" default:"512"`
	}

	Search struct {
		RepoSearchCacheTTL int `env:"STARHUB_SERVER_REPO_SEARCH_CACHE_TTL" default:"300"` // 5 min
		RepoSearchLimit    int `env:"STARHUB_SERVER_REPO_SEARCH_LIMIT" default:"2000"`
	}

	// send events
	Event struct {
		SyncInterval int `env:"STARHUB_SERVER_SYNC_IN_MINUTES" default:"1"`
	}

	SSOType string `env:"STARHUB_SERVER_SSO_TYPE" default:"casdoor"`
	Casdoor struct {
		ClientID         string `env:"STARHUB_SERVER_CASDOOR_CLIENT_ID" default:"client_id"`
		ClientSecret     string `env:"STARHUB_SERVER_CASDOOR_CLIENT_SECRET" default:"client_secret"`
		Endpoint         string `env:"STARHUB_SERVER_CASDOOR_ENDPOINT" default:"http://localhost:80"`
		Certificate      string `env:"STARHUB_SERVER_CASDOOR_CERTIFICATE" default:"/etc/casdoor/certificate.pem"`
		OrganizationName string `env:"STARHUB_SERVER_CASDOOR_ORGANIZATION_NAME" default:"opencsg"`
		ApplicationName  string `env:"STARHUB_SERVER_CASDOOR_APPLICATION_NAME" default:"opencsg"`
	}

	Paraview struct {
		Endpoint     string `env:"STARHUB_SERVER_PARAVIEW_ENDPOINT" default:"https://iam-c.paraview.cn"`
		ClientID     string `env:"STARHUB_SERVER_PARAVIEW_CLIENT_ID" default:""`
		ClientSecret string `env:"STARHUB_SERVER_PARAVIEW_CLIENT_SECRET" default:""`
		RedirectURI  string `env:"STARHUB_SERVER_PARAVIEW_REDIRECT_URI" default:"http://127.0.0.1:8080/api/v1/callback/paraview"`
		ApiKey       string `env:"STARHUB_SERVER_PARAVIEW_API_KEY" default:""`
		ApiSecret    string `env:"STARHUB_SERVER_PARAVIEW_API_SECRET" default:""`
	}

	Nats struct {
		URL                  string `env:"OPENCSG_ACCOUNTING_NATS_URL" default:"nats://account:g98dc5FA8v4J7ck90w@natsmaster:4222"`
		MsgFetchTimeoutInSEC int    `env:"OPENCSG_ACCOUNTING_MSG_FETCH_TIMEOUTINSEC" default:"5"`
	}

	Kafka struct {
		Servers string `env:"OPENCSG_SERVERS_KAFKA_SERVERS" default:""`
	}

	MQ struct {
		WebHookEventRunnerSubject string `env:"OPENCSG_SERVER_WEBHOOK_RUNNER_SUBJECT" default:"webhook.event.runner"`
	}

	Accounting struct {
		Host                       string `env:"OPENCSG_ACCOUNTING_SERVER_HOST" default:"http://localhost"`
		Port                       int    `env:"OPENCSG_ACCOUNTING_SERVER_PORT" default:"8086"`
		ChargingEnable             bool   `env:"OPENCSG_ACCOUNTING_CHARGING_ENABLE" default:"false"`
		SubscriptionCronExpression string `env:"OPENCSG_ACCOUNTING_SUBSCRIPTION_CRON_EXPRESSION" default:"*/5 * * * *"`
		ThresholdOfStopDeploy      int    `env:"OPENCSG_ACCOUNTING_THRESHOLD_OF_STOP_DEPLOY" default:"5000"`
	}

	User struct {
		Host                           string `env:"OPENCSG_USER_SERVER_HOST" default:"http://localhost"`
		Port                           int    `env:"OPENCSG_USER_SERVER_PORT" default:"8088"`
		SigninSuccessRedirectURL       string `env:"OPENCSG_USER_SERVER_SIGNIN_SUCCESS_REDIRECT_URL" default:"http://localhost:3000/server/callback"`
		CodeSoulerVScodeRedirectURL    string `env:"OPENCSG_USER_SERVER_CODESOULER_VSCODE_REDIRECT_URL" default:"http://127.0.0.1:37678/callback"`
		CodeSoulerJetBrainsRedirectURL string `env:"OPENCSG_USER_SERVER_CODESOULER_JETBRAINS_REDIRECT_URL" default:"http://127.0.0.1:37679/callback"`
	}

	MultiSync struct {
		SaasAPIDomain         string `env:"OPENCSG_SAAS_API_DOMAIN" default:"https://hub.opencsg.com"`
		SaasSyncDomain        string `env:"OPENCSG_SAAS_SYNC_DOMAIN" default:"https://sync.opencsg.com"`
		DefaultRepoCountLimit int64  `env:"OPENCSG_SAAS_DEFAULT_REPO_COUNT_LIMIT" default:"10"`
		// DefaultRepoSizeLimit and DefaultTrafficLimit is in Bytes
		DefaultSpeedLimit                     int64  `env:"OPENCSG_SAAS_DEFAULT_SPEED_LIMIT" default:"1024"`
		DefaultTrafficLimit                   int64  `env:"OPENCSG_SAAS_DEFAULT_TRAFFIC_LIMIT" default:"1024"`
		Enabled                               bool   `env:"STARHUB_SERVER_MULTI_SYNC_ENABLED" default:"false"`
		RefreshAccountSyncQuotaCronExpression string `env:"STARHUB_SERVER_MULTI_SYNC_REFRESH_ACCOUNT_SYNC_QUOTA_CRON_EXPRESSION" default:"0 0 * * *"`
	}

	Telemetry struct {
		Enable    bool   `env:"STARHUB_SERVER_TELEMETRY_ENABLE" default:"true"`
		ReportURL string `env:"STARHUB_SERVER_TELEMETRY_URL" default:"http://hub.opencsg.com/api/v1/telemetry"`
	}

	Dataset struct {
		PromptMaxJsonlFileSize int64 `env:"OPENCSG_PROMPT_MAX_JSONL_FILESIZE_BYTES" default:"1048576"` // 1MB
		// allow normal user crreate public dataset, or change private dataset to public
		AllowCreatePublicDataset bool `env:"OPENCSG_ALLOW_CREATE_PUBLIC_DATASET" default:"true"`
	}

	Dataflow struct {
		Host string `env:"OPENCSG_DATAFLOW_SERVER_HOST" default:"http://127.0.0.1"`
		Port int    `env:"OPENCSG_DATAFLOW_SERVER_PORT" default:"8000"`
	}

	Moderation struct {
		Host string `env:"OPENCSG_MODERATION_SERVER_HOST" default:"http://localhost"`
		Port int    `env:"OPENCSG_MODERATION_SERVER_PORT" default:"8089"`
		// comma splitted, and base64 encoded
		EncodedSensitiveWords    string `env:"OPENCSG_MODERATION_SERVER_ENCODED_SENSITIVE_WORDS" default:"5Lmg6L+R5bmzLHhpamlucGluZw=="`
		RepoFileCheckConcurrency int    `env:"OPENCSG_MODERATION_SERVER_REPO_FILE_CHECK_CONCURRENCY" default:"10"`
	}

	WorkFLow struct {
		Endpoint         string `env:"OPENCSG_WORKFLOW_SERVER_ENDPOINT" default:"localhost:7233"`
		ExecutionTimeout int64  `env:"OPENCSG_WORKFLOW_EXECUTION_TIMEOUT" default:"43200"`
		TaskTimeout      int64  `env:"OPENCSG_WORKFLOW_TASK_TIMEOUT" default:"43200"`
	}

	License struct {
		PublicKeyFile  string `env:"OPENCSG_LICENSE_PUBLIC_KEY_FILE" default:"/starhub-bin/enterprise/public_key_ee.pem"`
		PrivateKeyFile string `env:"OPENCSG_LICENSE_PRIVATE_KEY_FILE" default:"/starhub-bin/enterprise/private_key_ee.pem"`
	}

	Argo struct {
		QuotaGPUNumber string `env:"STARHUB_SERVER_ARGO_QUOTA_GPU_NUMBER" default:"1"`
		//job will be deleted after JobTTL seconds once the jobs was done
		JobTTL             int    `env:"STARHUB_SERVER_ARGO_TTL" default:"120"`
		ServiceAccountName string `env:"STARHUB_SERVER_ARGO_SERVICE_ACCOUNT" default:"executor"`
		// S3PublicBucket is used to store public files, should set bucket same with portal
		S3PublicBucket string `env:"STARHUB_SERVER_ARGO_S3_PUBLIC_BUCKET"`
	}

	Payment struct {
		WXAppId                            string `env:"STARHUB_SERVER_WXAPPID"`
		WXMchId                            string `env:"STARHUB_SERVER_WXMCHID"`
		WXMchAPIv3Key                      string `env:"STARHUB_SERVER_WXMCHAPIV3KEY"`
		WXMchCertificateSerialNumber       string `env:"STARHUB_SERVER_WXMCH_CERTIFICATE_SERIAL_NUMBER"`
		WXMchCertificatePrivateKeyFilePath string `env:"STARHUB_SERVER_WXMCH_CERTIFICATE_PRIVATE_KEY_FILE_PATH"`

		AlipayAppId      string `env:"STARHUB_SERVER_ALIPAY_APPID"`
		AlipayPrivateKey string `env:"STARHUB_SERVER_ALIPAY_PRIVATE_KEY"`
		AlipayPublicKey  string `env:"STARHUB_SERVER_ALIPAY_PUBLIC_KEY"`

		IsProd           bool   `env:"OPENCSG_PAYMENT_SERVER_IS_PROD" default:"false"`
		PaymentExpireIn  int    `env:"OPENCSG_PAYMENT_EXPIRE_IN" default:"300"`
		WXPayNotifyPath  string `env:"STARHUB_SERVER_WXPAYNOTIFY_PATH" default:"/api/v1/payment/wechat/notify"`
		AlipayNotifyPath string `env:"STARHUB_SERVER_ALIPAYNOTIFY_PATH" default:"/api/v1/payment/alipay/notify"`
		Host             string `env:"OPENCSG_PAYMENT_SERVER_HOST" default:"http://localhost"`
		Port             int    `env:"OPENCSG_PAYMENT_SERVER_PORT" default:"8090"`
		Bucket           string `env:"OPENCSG_PAYMENT_BILL_BUCKET" default:"opencsg-billing-stg"`

		DownLoadBillCronExpression string `env:"STARHUB_SERVER_CRON_JOB_DOWNLOAD_BILL_CRON_EXPRESSION" default:"10 10 * * *"`

		StripePublishableKey string `env:"STARHUB_SERVER_STRIPE_PUBLISHABLE_KEY"`
		StripeSecretKey      string `env:"STARHUB_SERVER_STRIPE_SECRET_KEY"`
		StripeWebhookSecret  string `env:"STARHUB_SERVER_STRIPE_WEBHOOK_SECRET"`
	}

	RepoSync struct {
		Port int `env:"STARHUB_SERVER_REPO_SYNC_PORT" default:"8091"`
	}

	LfsSync struct {
		Host string `env:"STARHUB_SERVER_LFS_SYNC_HOST" default:"http://localhost"`
		Port int    `env:"STARHUB_SERVER_LFS_SYNC_PORT" default:"8092"`
	}

	CronJob struct {
		SyncAsClientCronExpression               string `env:"STARHUB_SERVER_CRON_JOB_SYNC_AS_CLIENT_CRON_EXPRESSION" default:"0 * * * *"`
		CalcRecomScoreCronExpression             string `env:"STARHUB_SERVER_CRON_JOB_CLAC_RECOM_SCORE_CRON_EXPRESSION" default:"0 1 * * *"`
		MirrorCronExpression                     string `env:"STARHUB_SERVER_CRON_JOB_MIRROR_CRON_EXPRESSION" default:"* * * * *"`
		PublicModelRepoCronExpression            string `env:"STARHUB_SERVER_CRON_JOB_PUBLIC_MODEL_REPO_CRON_EXPRESSION" default:"* * * * *"`
		GlamaCrawlCronExpression                 string `env:"STARHUB_SERVER_CRON_JOB_PUBLIC_MODEL_REPO_CRON_EXPRESSION" default:"0 1 * * *"`
		MakeStatSnapshotCronExpression           string `env:"STARHUB_SERVER_CRON_JOB_MAKE_STAT_SNAPSHOT_CRON_EXPRESSION" default:"1 0 * * *"`
		SendWeeklyRechargesMailCronExpression    string `env:"STARHUB_SERVER_CRON_JOB_MAKE_WEEKLY_RECHARGES_CRON_EXPRESSION" default:"0 0 * * 1"`
		IncreaseMultisyncRepoLimitCronExpression string `env:"STARHUB_SERVER_CRON_JOB_INCREASE_MULTISYNC_REPO_LIMIT_CRON_EXPRESSION" default:"0 0 * * *"`
		MigrateRepoPathCronExpression            string `env:"STARHUB_SERVER_CRON_JOB_MIGRATE_REPO_PATH_CRON_EXPRESSION" default:"* 16-20 * * *"`
		DeletePendingDeletionCronExpression      string `env:"STARHUB_SERVER_CRON_JOB_DELETE_PENDING_DELETION_CRON_EXPRESSION" default:"0 16-20 * * *"`
	}

	Agent struct {
		AutoHubServiceHost   string `env:"OPENCSG_AGENT_AUTOHUB_SERVICE_HOST" default:"http://internal.opencsg-stg.com:8190"`
		AgentHubServiceHost  string `env:"OPENCSG_AGENT_AGENTHUB_SERVICE_HOST" default:""`
		AgentHubServiceToken string `env:"OPENCSG_AGENT_AGENTHUB_SERVICE_TOKEN" default:""`
	}

	DataViewer struct {
		Host                                    string `env:"OPENCSG_DATAVIEWER_SERVER_HOST" default:"http://localhost"`
		Port                                    int    `env:"OPENCSG_DATAVIEWER_SERVER_PORT" default:"8093"`
		MaxConcurrentActivityExecutionSize      int    `env:"OPENCSG_DATAVIEWER_MAX_CONCURRENT_ACTIVITY_EXECUTION_SIZE" default:"5"`
		MaxConcurrentLocalActivityExecutionSize int    `env:"OPENCSG_DATAVIEWER_MAX_CONCURRENT_LOCAL_ACTIVITY_EXECUTION_SIZE" default:"10"`
		MaxConcurrentWorkflowTaskExecutionSize  int    `env:"OPENCSG_DATAVIEWER_MAX_CONCURRENT_WORKFLOW_TASK_EXECUTION_SIZE" default:"2"`
		ActivityStartToCloseTimeout             int    `env:"OPENCSG_DATAVIEWER_ACTIVITY_START_TO_CLOSE_TIMEOUT" default:"7200"`
		ActivityMaximumAttempts                 int32  `env:"OPENCSG_DATAVIEWER_ACTIVITY_MAXIMUM_ATTEMPTS" default:"2"`
		CacheDir                                string `env:"OPENCSG_DATAVIEWER_CACHE_DIR" default:"/tmp/opencsg"`
		DownloadLfsFile                         bool   `env:"OPENCSG_DATAVIEWER_DOWNLOAD_LFS_FILE" default:"true"`
		MaxThreadNumOfExport                    int    `env:"OPENCSG_DATAVIEWER_MAX_THREAD_NUM_OF_EXPORT" default:"8"`
		MaxConcurrentSessionExecutionSize       int    `env:"OPENCSG_DATAVIEWER_MAX_CONCURRENT_SESSION_EXECUTION_SIZE" default:"1"`
		SessionExecutionTimeout                 int    `env:"OPENCSG_DATAVIEWER_SESSION_EXECUTION_TIMEOUT" default:"240"` // 240 mins
		ConvertLimitSize                        int64  `env:"OPENCSG_DATAVIEWER_CONVERT_LIMIT_SIZE" default:"5368709120"` // 5G
	}

	Proxy struct {
		Enable bool     `env:"STARHUB_SERVER_PROXY_ENABLE" default:"false"`
		URL    string   `env:"STARHUB_SERVER_PROXY_URL" default:""`
		Hosts  []string `env:"STARHUB_SERVER_PROXY_HOSTS, delimiter=;"`
	}

	Instrumentation struct {
		OTLPEndpoint string `env:"OPENCSG_TRACING_OTLP_ENDPOINT" default:""`
		//Note: don't enable it unless you have no other way to collect service logs. It will leads to very high CPU usage.
		OTLPLogging bool `env:"OPENCSG_TRACING_OTLP_LOGGING" default:"false"`
	}

	Git struct {
		// Timeout time(seconds) for git operations
		OperationTimeout       int    `env:"STARHUB_SERVER_GIT_OPERATION_TIMEOUT" default:"10"`
		CheckFileSizeEnabled   bool   `env:"STARHUB_SERVER_CHECK_FILE_SIZE_ENABLED" default:"true"`
		MaxUnLfsFileSize       int64  `env:"STARHUB_SERVER_GIT_MAX_UN_LFS_FILE_SIZE" default:"20971520"`
		SkipLfsFileValidation  bool   `env:"STARHUB_SERVER_SKIP_LFS_FILE_VALIDATION" default:"false"`
		SignatureSecertKey     string `env:"STARHUB_SERVER_GIT_SIGNATURE_SECRET_KEY" default:"git-secret"`
		MinMultipartSize       int64  `env:"STARHUB_SERVER_GIT_MIN_MULTIPART_SIZE" default:"52428800"`
		LfsExistsCheck         bool   `env:"STARHUB_SERVER_GIT_LFS_EXISTS_CHECK" default:"true"`
		RepoDataMigrateEnable  bool   `env:"STARHUB_SERVER_GIT_REPO_DATA_MIGRATE_ENABLE" default:"false"`
		LimitLfsFileUploadSize bool   `env:"STARHUB_SERVER_GIT_LIMIT_LFS_FILE_UPLOAD_SIZE " default:"true"`
	}

	AIGateway struct {
		Port int `env:"OPENCSG_AIGATEWAY_PORT" default:"8094"`
	}

	Integration struct {
		GithubToken      string `env:"STARHUB_SERVER_INTEGRATION_GITHUB_TOKEN" default:""`
		GithubAPIBaseURL string `env:"STARHUB_SERVER_INTEGRATION_GITHUB_API_BASE_URL" default:"https://api.github.com"`
	}

	RepoTemplate struct {
		EmptyRepoType  string `env:"STARHUB_SERVER_REPO_TEMPLATE_EMPTY_REPO_TYPE" default:"template"`
		EmptyNameSpace string `env:"STARHUB_SERVER_REPO_TEMPLATE_EMPTY_NAMESPACE" default:"emptynamespace"`
		EmptyRepoName  string `env:"STARHUB_SERVER_REPO_TEMPLATE_EMPTY_REPO_NAME" default:"emptyreponame"`
	}

	MCPScan struct {
		Enable bool `env:"STARHUB_SERVER_MCP_SCAN_ENABLE" default:"false"`
		// tool_poison
		Plugins     []string `env:"STARHUB_SERVER_MCP_SCAN_PLUGIN_OPTIONS" default:""`
		Temperature float64  `env:"STARHUB_SERVER_MCP_SCAN_TEMPERATURE" default:"0.2"`
	}

	Notification struct {
		Port                                int    `env:"STARHUB_SERVER_NOTIFIER_PORT" default:"8095"`
		Host                                string `env:"STARHUB_SERVER_NOTIFIER_HOST" default:"http://localhost"`
		MailerHost                          string `env:"STARHUB_SERVER_MAILER_HOST" default:"smtp.qiye.aliyun.com"`
		MailerPort                          int    `env:"STARHUB_SERVER_MAILER_PORT" default:"465"`
		MailerUsername                      string `env:"STARHUB_SERVER_MAILER_USERNAME" default:""`
		MailerPassword                      string `env:"STARHUB_SERVER_MAILER_PASSWORD" default:""`
		DirectMailEnabled                   bool   `env:"STARHUB_SERVER_DIRECT_MAIL_ENABLED" default:"false"`
		DirectMailAccessKeyID               string `env:"STARHUB_SERVER_DIRECT_MAIL_ACCESS_KEY_ID" default:""`
		DirectMailAccessKeySecret           string `env:"STARHUB_SERVER_DIRECT_MAIL_ACCESS_KEY_SECRET" default:""`
		DirectMailEndpoint                  string `env:"STARHUB_SERVER_DIRECT_MAIL_ENDPOINT" default:"dm.aliyuncs.com"`
		DirectMailRegionId                  string `env:"STARHUB_SERVER_DIRECT_MAIL_REGION_ID" default:"cn-hangzhou"`
		MailerRechargeAdmin                 string `env:"STARHUB_SERVER_MAILER_RECHARGE_ADMIN" default:"contact@opencsg.com"`
		MailerWeeklyRechargesMail           string `env:"STARHUB_SERVER_MAILER_WEEKLY_RECHARGES_MAIL" default:"reconcile@opencsg.com"`
		RepoSyncTimezone                    string `env:"STARHUB_SERVER_REPO_SYNC_TIMEZONE" default:"Asia/Shanghai"`
		NotificationRetryCount              int    `env:"STARHUB_SERVER_NOTIFIER_NOTIFICATION_RETRY_COUNT" default:"3"`
		BroadcastUserPageSize               int    `env:"STARHUB_SERVER_NOTIFIER_BROADCAST_USER_PAGE_SIZE" default:"100"`
		BroadcastEmailPageSize              int    `env:"STARHUB_SERVER_NOTIFIER_BROADCAST_EMAIL_PAGE_SIZE" default:"100"`
		MsgDispatcherCount                  int    `env:"STARHUB_SERVER_NOTIFIER_MSG_DISPATCHER_COUNT" default:"20"`
		HighPriorityMsgBufferSize           int    `env:"STARHUB_SERVER_NOTIFIER_HIGH_PRIORITY_MSG_BUFFER_SIZE" default:"100"`
		NormalPriorityMsgBufferSize         int    `env:"STARHUB_SERVER_NOTIFIER_NORMAL_PRIORITY_MSG_BUFFER_SIZE" default:"50"`
		HighPriorityMsgAckWait              int    `env:"STARHUB_SERVER_NOTIFIER_HIGH_PRIORITY_MSG_ACK_WAIT" default:"60"`
		NormalPriorityMsgAckWait            int    `env:"STARHUB_SERVER_NOTIFIER_NORMAL_PRIORITY_MSG_ACK_WAIT" default:"60"`
		HighPriorityMsgMaxDeliver           int    `env:"STARHUB_SERVER_NOTIFIER_HIGH_PRIORITY_MSG_MAX_DELIVER" default:"6"`
		NormalPriorityMsgMaxDeliver         int    `env:"STARHUB_SERVER_NOTIFIER_NORMAL_PRIORITY_MSG_MAX_DELIVER" default:"6"`
		DeduplicateWindow                   int    `env:"STARHUB_SERVER_NOTIFIER_DEDUPLICATE_WINDOW" default:"5"` // 5 seconds
		SMSSign                             string `env:"STARHUB_SERVER_NOTIFIER_SMS_SIGN" default:""`
		SMSAccessKeyID                      string `env:"STARHUB_SERVER_NOTIFIER_SMS_ACCESS_KEY_ID" default:""`
		SMSAccessKeySecret                  string `env:"STARHUB_SERVER_NOTIFIER_SMS_ACCESS_KEY_SECRET" default:""`
		SMSTemplateCodeForVerifyCodeCN      string `env:"STARHUB_SERVER_NOTIFIER_SMS_TEMPLATE_CODE_FOR_VERIFY_CODE_CN" default:""`
		SMSTemplateCodeForVerifyCodeOversea string `env:"STARHUB_SERVER_NOTIFIER_SMS_TEMPLATE_CODE_FOR_VERIFY_CODE_OVERSEA" default:""`
	}

	Prometheus struct {
		ApiAddress string `env:"STARHUB_SERVER_PROMETHEUS_API_ADDRESS" default:""`
		BasicAuth  string `env:"STARHUB_SERVER_PROMETHEUS_BASIC_AUTH" default:""`
	}

	Feishu struct {
		AppID                          string `env:"STARHUB_SERVER_FEISHU_APP_ID" default:""`
		AppSecret                      string `env:"STARHUB_SERVER_FEISHU_APP_SECRET" default:""`
		BatchSendMessageCronExpression string `env:"STARHUB_SERVER_FEISHU_BATCH_SEND_MESSAGE_CRON_EXPRESSION" default:"*/10 * * * *"` // every 10 minutes
		MaxRequestContentSize          int    `env:"STARHUB_SERVER_FEISHU_MAX_REQUEST_CONTENT_SIZE" default:"20480"`                  // 20KB
		MaxDelayDuration               int    `env:"STARHUB_SERVER_FEISHU_MAX_DELAY_DURATION" default:"3600"`                         // 1 hour
		ChatIDsCacheTTL                int    `env:"STARHUB_SERVER_FEISHU_CHAT_IDS_CACHE_TTL" default:"21600"`                        // 6 hours
		MessageExpiredTTL              int    `env:"STARHUB_SERVER_FEISHU_MESSAGE_EXPIRED_TTL" default:"86400"`                       // 1 days
	}

	// K8S Cluster Configuration for Runner and Logcollectior
	Cluster struct {
		ClusterID      string `env:"STARHUB_SERVER_CLUSTER_ID" default:""`
		Region         string `env:"STARHUB_SERVER_CLUSTER_REGION" default:"region-0"`
		SpaceNamespace string `env:"STARHUB_SERVER_CLUSTER_SPACES_NAMESPACE" default:"spaces"`
		// for free saas users, limits resources
		ResourceQuotaNamespace string `env:"STARHUB_SERVER_CLUSTER_RESOURCE_QUOTA_NAMESPACE" default:"spaces"`
		QuotaName              string `env:"STARHUB_SERVER_CLUSTER_QUOTA_NAME" default:""`
	}

	Runner struct {
		PublicDomain            string   `env:"STARHUB_SERVER_RUNNER_PUBLIC_DOMAIN" default:"http://localhost:8082"`
		ImageBuilderGitImage    string   `env:"STARHUB_SERVER_RUNNER_IMAGE_BUILDER_GIT_IMAGE" default:"opencsg-registry.cn-beijing.cr.aliyuncs.com/opencsg_public/alpine/git:2.36.2"`
		ImageBuilderKanikoImage string   `env:"STARHUB_SERVER_RUNNER_IMAGE_BUILDER_KANIKO_IMAGE" default:"opencsg-registry.cn-beijing.cr.aliyuncs.com/public/kaniko-project-executor:v1.23.2"`
		ImageBuilderJobTTL      int      `env:"STARHUB_SERVER_RUNNER_IMAGE_BUILDER_JOB_TTL" default:"120"`
		ImageBuilderStatusTTL   int      `env:"STARHUB_SERVER_RUNNER_IMAGE_BUILDER_STATUS_TTL" default:"300"`
		ImageBuilderKanikoArgs  []string `env:"STARHUB_SERVER_RUNNER_IMAGE_BUILDER_KANIKO_ARGS"`
		SystemCUDAVersion       string   `env:"STARHUB_SERVER_RUNNER_SYSTEM_CUDA_VERSION" default:""`
		// csghub server webhook endpoint
		WebHookEndpoint             string `env:"STARHUB_SERVER_RUNNER_WEBHOOK_ENDPOINT" default:"http://localhost:8080"`
		WatchConfigmapName          string `env:"STARHUB_SERVER_RUNNER_WATCH_CONFIGMAP_NAME" default:"spaces-runner-config"`
		WatchConfigmapKey           string `env:"STARHUB_SERVER_RUNNER_WATCH_CONFIGMAP_KEY" default:"STARHUB_SERVER_RUNNER_WEBHOOK_ENDPOINT"`
<<<<<<< HEAD
		WatchConfigmapIntervalInSec int    `env:"STARHUB_SERVER_RUNNER_WATCH_CONFIGMAP_NTERVAL_IN_SEC" default:"60"`
=======
		WatchConfigmapIntervalInSec int    `env:"STARHUB_SERVER_RUNNER_WATCH_CONFIGMAP_INTERVAL_IN_SEC" default:"60"`
>>>>>>> 1962fb8e
		HearBeatIntervalInSec       int    `env:"STARHUB_SERVER_RUNNER_HEARTBEAT_INTERVAL_IN_SEC" default:"300"`
		RunnerNamespace             string `env:"STARHUB_SERVER_CLUSTER_RUNNER_NAMESPACE" default:"csghub"`
	}

	LogCollector struct {
		Port                 int    `env:"STARHUB_SERVER_LOGCOLLECTOR_PORT" default:"8096"`
		LokiURL              string `env:"STARHUB_SERVER_LOGCOLLECTOR_LOKI_URL" default:"http://localhost:3100"`
		WatchNSInterval      int    `env:"STARHUB_SERVER_LOGCOLLECTOR_WATCH_NS_INTERVAL" default:"3"`
		StreamCD             int    `env:"STARHUB_SERVER_LOGCOLLECTOR_STREAM_CD" default:"5"`
		MaxConcurrentStreams int    `env:"STARHUB_SERVER_LOGCOLLECTOR_MAX_CONCURRENT_STREAMS" default:"1000"`
		BatchSize            int    `env:"STARHUB_SERVER_LOGCOLLECTOR_BATCH_SIZE" default:"100"`
		BatchDelay           int    `env:"STARHUB_SERVER_LOGCOLLECTOR_BATCH_DELAY" default:"3"`
		DropMsgTimeout       int    `env:"STARHUB_SERVER_LOGCOLLECTOR_DROP_MSG_TIMEOUT" default:"60"`
		MaxRetries           int    `env:"STARHUB_SERVER_LOGCOLLECTOR_MAX_RETRIES" default:"3"`
		RetryInterval        int    `env:"STARHUB_SERVER_LOGCOLLECTOR_RETRY_INTERVAL" default:"1"`
		HealthInterval       int    `env:"STARHUB_SERVER_LOGCOLLECTOR_HEALTH_INTERVAL" default:"5"`
		AcceptLabelPrefix    string `env:"STARHUB_SERVER_LOGCOLLECTOR_ACCEPT_LABEL_PREFIX" default:"csghub_"`
		// the separator of log lines, default is "\\n" by client formats, "\n" sse auto newline
		LineSeparator string `env:"STARHUB_SERVER_LOGCOLLECTOR_LINE_SEPARATOR" default:"\\n"`
	}

	Temporal struct {
		MaxConcurrentActivityExecutionSize      int `env:"OPENCSG_TEMPORAL_MAX_CONCURRENT_ACTIVITY_EXECUTION_SIZE" default:"5"`
		MaxConcurrentLocalActivityExecutionSize int `env:"OPENCSG_TEMPORAL_MAX_CONCURRENT_LOCAL_ACTIVITY_EXECUTION_SIZE" default:"10"`
		MaxConcurrentWorkflowTaskExecutionSize  int `env:"OPENCSG_TEMPORAL_MAX_CONCURRENT_WORKFLOW_TASK_EXECUTION_SIZE" default:"50"`
	}
}

func SetConfigFile(file string) {
	configFile = file
}

var globalConfig *Config
var globalConfigError error
var once sync.Once

func LoadConfig() (*Config, error) {
	once.Do(func() {
		globalConfig, globalConfigError = loadConfig()
	})
	return globalConfig, globalConfigError
}

func loadConfig() (*Config, error) {
	defer slog.Debug("end load config")
	slog.Debug("start load config")
	cfg := &Config{}
	defaults.SetDefaults(cfg)
	toml.DefaultConfig.MissingField = func(typ reflect.Type, key string) error {
		return nil
	}

	if configFile != "" {
		f, err := os.Open(configFile)
		if err != nil {
			return nil, err
		}
		err = toml.NewDecoder(f).Decode(cfg)
		if err != nil {
			return nil, err
		}

	}

	// Always read environment variables, even if a config file exists. If a config value is present in both the
	// config file and the environment, the environment value takes priority. If a config value is missing from
	// the config file, the default value (specified by the struct field's default tag) will be used.
	err := envconfig.ProcessWith(context.Background(), &envconfig.Config{
		Target:           cfg,
		DefaultOverwrite: true,
	})
	if len(cfg.UniqueServiceName) < 1 {
		cfg.UniqueServiceName = genServiceName()
	}
	return cfg, err
}

func genServiceName() string {
	autoGenServiceName := ""
	hostname, _ := os.Hostname()
	if len(hostname) > 0 {
		autoGenServiceName = hostname
		addrs, _ := net.LookupHost(hostname)
		if len(addrs) > 0 {
			for _, ip := range addrs {
				if ip != "127.0.0.1" {
					autoGenServiceName = fmt.Sprintf("%s-%s", autoGenServiceName, ip)
					break
				}
			}
		}
	}
	if len(autoGenServiceName) < 1 {
		autoGenServiceName = fmt.Sprintf("%s_%s", "csghub-server", uuid.New().String())
	}
	slog.Debug("auto generate service name", slog.String("service_name", autoGenServiceName))
	return autoGenServiceName
}<|MERGE_RESOLUTION|>--- conflicted
+++ resolved
@@ -471,11 +471,7 @@
 		WebHookEndpoint             string `env:"STARHUB_SERVER_RUNNER_WEBHOOK_ENDPOINT" default:"http://localhost:8080"`
 		WatchConfigmapName          string `env:"STARHUB_SERVER_RUNNER_WATCH_CONFIGMAP_NAME" default:"spaces-runner-config"`
 		WatchConfigmapKey           string `env:"STARHUB_SERVER_RUNNER_WATCH_CONFIGMAP_KEY" default:"STARHUB_SERVER_RUNNER_WEBHOOK_ENDPOINT"`
-<<<<<<< HEAD
-		WatchConfigmapIntervalInSec int    `env:"STARHUB_SERVER_RUNNER_WATCH_CONFIGMAP_NTERVAL_IN_SEC" default:"60"`
-=======
 		WatchConfigmapIntervalInSec int    `env:"STARHUB_SERVER_RUNNER_WATCH_CONFIGMAP_INTERVAL_IN_SEC" default:"60"`
->>>>>>> 1962fb8e
 		HearBeatIntervalInSec       int    `env:"STARHUB_SERVER_RUNNER_HEARTBEAT_INTERVAL_IN_SEC" default:"300"`
 		RunnerNamespace             string `env:"STARHUB_SERVER_CLUSTER_RUNNER_NAMESPACE" default:"csghub"`
 	}
